<<<<<<< HEAD
#[cfg(feature="std")]
use std::println;
use std::vec::Vec;
use csv::Reader;
use dive_deco::{BuehlmannModel, Depth, Gas, Time};
use crate::DiveParameters;
use crate::tissue::{calculate_tissue, Tissue};
=======
use crate::tissue::Tissue;
>>>>>>> c423e3d6
use crate::zh16c::ZhL16cGf;
use crate::DiveParameters;
#[cfg(feature = "std")]
use std::println;

#[inline(never)]
pub fn ceiling(dive_parameters: DiveParameters, tissue: Tissue, tissue_index: usize) -> u32 {
    let pn2 = tissue.load_n2;
    let phe = tissue.load_he;
    let an2: f32 = ZhL16cGf::N2_A[tissue_index];
    let bn2: f32 = ZhL16cGf::N2_B[tissue_index];

    let ahe: f32 = ZhL16cGf::HE_A[tissue_index];
    let bhe: f32 = ZhL16cGf::HE_B[tissue_index];

    let p_total = pn2 + phe;
    let a = ((an2 * pn2) + (ahe * phe)) / (p_total);
    let b = ((bn2 * pn2) + (bhe * phe)) / (p_total);

    // let r = ((p_total) - a * dive_parameters.gf_high) * (b / (dive_parameters.gf_high - (dive_parameters.gf_high * b) + b));
    // let mut result_bar = (p_total) - a * dive_parameters.gf_high;
    // result_bar /= (dive_parameters.gf_high / b) + 1.0 - dive_parameters.gf_high;
    let result_bar =
        (b * p_total - dive_parameters.gf_low * a * b) / ((1.0 - b) * dive_parameters.gf_low + b);

    // the result is in bars, we need to convert it to meters
    let result_meters = (result_bar - 1.0) * 10.0;

    // round down to multiples of 3
    let ceiling = ((result_meters + 2.999) / 3.0) as u32 * 3;
    // let rounded_ceiling = (ceiling * 3.0) as f32;
    #[cfg(feature = "std")]
    println!(
        "Tissue: {:?} \t Ceil (nr): {:.5} \t Ceil: {:.5}",
        tissue_index + 1,
        result_meters,
        ceiling
    );
    ceiling
}

#[inline(never)]
pub fn max_ceiling(dive_parameters: DiveParameters, tissues: &[Tissue; 16]) -> (u32, usize) {
    let mut max_ceiling = 0;
    let mut tissue_index = 0;
    for i in 0..16 {
        let tentative_max_ceiling = ceiling(dive_parameters, tissues[i], i);
        if tentative_max_ceiling > max_ceiling {
            max_ceiling = tentative_max_ceiling;
            tissue_index = i;
        }
    }
    (max_ceiling, tissue_index)
}

#[test]
fn test_ceiling_with_high_n2_load() {
    let tissue = Tissue {
        load_n2: 5.0,
        load_he: 0.0,
    };

    let tissue_index = 2;
    let result = ceiling(DiveParameters::default(), tissue, tissue_index);
    assert!(
        result > 0,
        "Ceiling should be greater than 0 for high N2 load"
    );
}

#[test]
fn test_ceiling_with_high_he_load() {
    let tissue = Tissue {
        load_n2: 0.0,
        load_he: 5.0,
    };

    let tissue_index = 3;
    let result = ceiling(DiveParameters::default(), tissue, tissue_index);
    assert!(
        result > 0,
        "Ceiling should be greater than 0 for high He load"
    );
}

#[test]
fn test_ceiling_with_balanced_loads() {
    let tissue = Tissue {
        load_n2: 2.5,
        load_he: 2.5,
    };

    let tissue_index = 4;
    let result = ceiling(DiveParameters::default(), tissue, tissue_index);
    assert!(
        result > 0,
        "Ceiling should be greater than 0 for balanced gas loads"
    );
}

#[test]
fn test_max_ceiling_with_multiple_tissues() {
    let tissues = [
        Tissue {
            load_n2: 3.0,
            load_he: 0.0,
        },
        Tissue {
            load_n2: 2.0,
            load_he: 1.0,
        },
        Tissue {
            load_n2: 1.0,
            load_he: 2.0,
        },
        Tissue {
            load_n2: 0.5,
            load_he: 0.5,
        },
        Tissue {
            load_n2: 4.0,
            load_he: 0.0,
        },
        Tissue {
            load_n2: 0.0,
            load_he: 4.0,
        },
        Tissue {
            load_n2: 2.5,
            load_he: 2.5,
        },
        Tissue {
            load_n2: 1.5,
            load_he: 1.5,
        },
        Tissue {
            load_n2: 3.5,
            load_he: 0.5,
        },
        Tissue {
            load_n2: 0.5,
            load_he: 3.5,
        },
        Tissue {
            load_n2: 2.0,
            load_he: 2.0,
        },
        Tissue {
            load_n2: 1.0,
            load_he: 1.0,
        },
        Tissue {
            load_n2: 0.0,
            load_he: 0.0,
        },
        Tissue {
            load_n2: 5.0,
            load_he: 0.0,
        },
        Tissue {
            load_n2: 0.0,
            load_he: 5.0,
        },
        Tissue {
            load_n2: 3.0,
            load_he: 3.0,
        },
    ];

    let (max_ceiling, tissue_index) = max_ceiling(DiveParameters::default(), &tissues);
    assert!(max_ceiling > 0, "Max ceiling should be greater than 0");
    assert!(tissue_index < tissues.len(), "Tissue index should be valid");
}

#[test]
fn test_ceiling_with_zero_loads() {
    let tissue = Tissue {
        load_n2: 0.0,
        load_he: 0.0,
    };

    let tissue_index = 0;
    let result = ceiling(DiveParameters::default(), tissue, tissue_index);
    assert_eq!(result, 0, "Ceiling should be 0 for zero gas loads");
}

#[test]
fn test_ceiling_with_custom_gradient_factors() {
    let tissue = Tissue {
        load_n2: 3.0,
        load_he: 1.0,
    };

    let params = DiveParameters::new(0.5, 0.8);

    let tissue_index = 5;
    let result = ceiling(params, tissue, tissue_index);
    assert!(
        result > 0,
        "Ceiling should be greater than 0 with custom gradient factors"
    );
}

#[test]
pub fn rounding_test() {
    let f1 = 14.2412;
    let rounded = ((f1 + 2.999) / 3.0) as u32 * 3;
    assert_eq!(rounded, 15);

    let f1 = 11.12;
    let rounded = ((f1 + 2.999) / 3.0) as u32 * 3;
    assert_eq!(rounded, 12);
}

#[test]
fn test_ceiling() {
    let tissue = Tissue {
        load_n2: 3.11,
        load_he: 0.0,
    };

    let tissue_index = 1;
    let result = ceiling(DiveParameters::default(), tissue, tissue_index);
    assert_eq!(result, 6);
}

#[test]
fn test_ceiling_gf() {
    let tissue = Tissue {
        load_n2: 3.11,
        load_he: 0.0,
    };

    let params = DiveParameters::new(0.3, 0.3);

    let tissue_index = 1;
    let result = ceiling(params, tissue, tissue_index);
    assert_eq!(result, 15);
}

/// Test value taken from https://github.com/KG32/dive-deco/blob/main/tests/buehlmann_tests.rs#L19
#[cfg(feature = "std")]
#[test]
fn test_known_ceiling_value() {
    use crate::{simulate::simulate, water_vapor_pressure, FHE, FN2};

    fn reset_tissues(tissues: &mut [Tissue; 16], amb_pressure: f32, temperature: f32) {
        for i in 0..tissues.len() {
            tissues[i].load_n2 = (amb_pressure - water_vapor_pressure(temperature)) * FN2;
            tissues[i].load_he = (amb_pressure - water_vapor_pressure(temperature)) * FHE;
        }
    }

    let mut tissues = [Tissue::default(); 16];
    let temperature = 20.0;
    let start_amb_pressure: f32 = 1.0;

    let mut params = DiveParameters::new(1.0, 1.0);

    let first_target_depth = 40.0;
    let first_bottom_time = 30.0;
    let second_target_depth = 30.0;
    let second_bottom_time = 30.0;

    println!("Reset tissues!");
    reset_tissues(&mut tissues, start_amb_pressure, temperature);
    println!("Descending to {:?}m from 1bar ambient pressure, 22.0C with 1 second time increment and {:?}min bottom time", first_target_depth, first_bottom_time);
    simulate(
        &mut params,
        &mut tissues,
        1.0,
        first_target_depth,
        temperature,
        1.0,
        first_bottom_time * 60.0,
    );
    let amb_pressure = first_target_depth / 10.0 + 1.0;
    simulate(
        &mut params,
        &mut tissues,
        amb_pressure,
        second_target_depth,
        temperature,
        1.0,
        second_bottom_time * 60.0,
    );

    let resulting_ceiling = max_ceiling(params, &tissues);

    println!("Max ceiling for tissues: {:?}", resulting_ceiling.0);
    assert_eq!(resulting_ceiling.0, 9);
}

#[cfg(feature = "std")]
#[test]
fn test_ceiling_against_dive_deco() {
    use dive_deco::{
        BuehlmannConfig, BuehlmannModel, CeilingType, DecoModel, DecoRuntime, DecoStage,
        DecoStageType, Depth, Gas, Time,
    };

    use crate::{simulate::simulate, water_vapor_pressure, FHE, FN2};

    fn reset_tissues(tissues: &mut [Tissue; 16], amb_pressure: f32, temperature: f32) {
        for i in 0..tissues.len() {
            tissues[i].load_n2 = (amb_pressure - water_vapor_pressure(temperature)) * FN2;
            tissues[i].load_he = (amb_pressure - water_vapor_pressure(temperature)) * FHE;
        }
    }

    let mut tissues = [Tissue::default(); 16];
    let temperature = 20.0;
    let start_amb_pressure: f32 = 1.0;

    let mut params = DiveParameters::new(1.0, 1.0);

    let first_target_depth = 20.0;
    let first_bottom_time = 20.0;
    let second_target_depth = 30.0;
    let second_bottom_time = 42.0;

    println!("Reset tissues!");
    reset_tissues(&mut tissues, start_amb_pressure, temperature);
    println!("Descending to {:?}m from 1bar ambient pressure, 22.0C with 1 second time increment and {:?}min bottom time", first_target_depth, first_bottom_time);
    simulate(
        &mut params,
        &mut tissues,
        1.0,
        first_target_depth,
        temperature,
        1.0,
        first_bottom_time * 60.0,
    );

    let first_ceiling = max_ceiling(params, &tissues);
    println!(
        "Model ceiling for dive at {:?} for {:?}: {:?}",
        first_target_depth, first_bottom_time, first_ceiling.0
    );

    let amb_pressure = first_target_depth / 10.0 + 1.0;
    simulate(
        &mut params,
        &mut tissues,
        amb_pressure,
        second_target_depth,
        temperature,
        1.0,
        second_bottom_time * 60.0,
    );

    let second_ceiling = max_ceiling(params, &tissues);
    println!(
        "Model ceiling for dive at {:?} for {:?}: {:?}",
        second_target_depth, second_bottom_time, second_ceiling.0
    );

    let mut model = BuehlmannModel::default();

    let air = Gas::new(0.21, 0.);

    model.record(Depth::from_meters(20.), Time::from_minutes(20.), &air);
    println!("Reference ceiling: {}m", model.ceiling());
    let first_reference_ceiling = ((model.ceiling().as_meters() + 2.999) / 3.0) as u32 * 3;

    model.record(Depth::from_meters(30.), Time::from_minutes(42.), &air);
    println!("Reference ceiling: {},", model.ceiling());
    let second_reference_ceiling = ((model.ceiling().as_meters() + 2.999) / 3.0) as u32 * 3;

    // assert_eq!(first_ceiling.0, first_reference_ceiling);
    // assert_eq!(second_ceiling.0, second_reference_ceiling);
}

#[cfg(feature = "std")]
#[test]
fn test_ceiling_generalized_dive_deco() {
    use dive_deco::{BuehlmannModel, DecoModel, Depth, Gas, Time};
    use rand::Rng;
    use std::vec;
    use std::vec::Vec;

    use crate::{simulate::simulate, water_vapor_pressure, FHE, FN2};

    fn reset_tissues(tissues: &mut [Tissue; 16], amb_pressure: f32, temperature: f32) {
        for i in 0..tissues.len() {
            tissues[i].load_n2 = (amb_pressure - water_vapor_pressure(temperature)) * FN2;
            tissues[i].load_he = (amb_pressure - water_vapor_pressure(temperature)) * FHE;
        }
    }

    fn compare_ceilings(target_depth: f32, bottom_time: f32) {
        println!("===================================");
        println!(
            "Testing ceiling for dive at {:?}m for {:?}min",
            target_depth, bottom_time
        );
        // My model implementation
        let mut tissues = [Tissue::default(); 16];
        let temperature = 20.0;
        let start_amb_pressure: f32 = 1.0;

        let mut params = DiveParameters::new(1.0, 1.0);
        println!("Reset tissues!");
        reset_tissues(&mut tissues, start_amb_pressure, temperature);
        simulate(
            &mut params,
            &mut tissues,
            1.0,
            target_depth,
            temperature,
            1.0,
            bottom_time * 60.0,
        );

        let first_ceiling = max_ceiling(params, &tissues);
        println!(
            "Model ceiling for dive at {:?} for {:?}: {:?}",
            target_depth, bottom_time, first_ceiling.0
        );

        // Reference model implementation
        let mut model = BuehlmannModel::default();
<<<<<<< HEAD
        let nitrox_32 = Gas::new(0.21, 0.);
        model.record(Depth::from_meters(target_depth), Time::from_minutes(bottom_time), &nitrox_32);
=======
        let air = Gas::new(0.21, 0.);
        model.record(
            Depth::from_meters(target_depth),
            Time::from_minutes(bottom_time),
            &air,
        );
        println!("Reference ceiling: {}m", model.ceiling());
>>>>>>> c423e3d6
        let reference_ceiling = ((model.ceiling().as_meters() + 2.999) / 3.0) as u32 * 3;
        println!("Reference ceiling: {}m", reference_ceiling);

        assert_eq!(first_ceiling.0, reference_ceiling);
    }

    struct TestCeiling {
        target_depth: f32,
        bottom_time: f32,
    }

    let mut test_data: Vec<TestCeiling> = vec![];
<<<<<<< HEAD

    for i in 30..40 {
        let target_depth = i as f32;
        let bottom_time = 20.0;
        test_data.push(TestCeiling { target_depth, bottom_time });
=======
    for _i in 0..10 {
        let target_depth = rand::rng().random_range(15.0..50.0);
        let bottom_time = rand::rng().random_range(5.0..100.0);
        test_data.push(TestCeiling {
            target_depth,
            bottom_time,
        });
>>>>>>> c423e3d6
    }

    // for _i in 0..10 {
    //     let target_depth = rand::rng().random_range(15.0..50.0);
    //     let bottom_time = rand::rng().random_range(5.0..100.0);
    //     test_data.push(TestCeiling { target_depth, bottom_time });
    // }

    for test in test_data.iter() {
        compare_ceilings(test.target_depth, test.bottom_time);
    }
}

#[cfg(feature = "std")]
#[test]
fn test_ceiling_multiple_tissues_from_csv() {
    use csv::Reader;
    use std::vec::Vec;

    use crate::{run_no_deco_loop, water_vapor_pressure, FHE, FN2};
    use dive_deco::{
        BuehlmannModel, DecoModel, Depth, Gas, Time,
    };

    let mut rdr = Reader::from_path("depth.csv").unwrap();
    let mut tissues = [Tissue::default(); 16];
    let mut depth: Vec<f32> = Vec::new();
    for result in rdr.records() {
        let record = result.unwrap();
        let depth_record: f32 = record[0].parse().unwrap();
        depth.push(depth_record);
    }
    let temperature = 20.0;
    let mut amb_pressure = 1.0;
    for i in 0..tissues.len() {
        tissues[i].load_n2 = (amb_pressure - water_vapor_pressure(temperature)) * FN2;
        tissues[i].load_he = (amb_pressure - water_vapor_pressure(temperature)) * FHE;
    }
    let mut i: u32 = 0;

    // Reference model implementation
    let mut model = BuehlmannModel::default();
    let nitrox_32 = Gas::new(0.21, 0.);

    loop {
        if i == depth.len() as u32 {
            break;
        }
        println!("===================================");
        println!("Testing ceiling for depth: {}m", depth[i as usize]);
        amb_pressure = depth[i as usize] / 10.0 + 1.0;
        i += 1;
<<<<<<< HEAD
        for j in 0..tissues.len() {
            tissues[j] = calculate_tissue(tissues[j], j, amb_pressure, temperature, 1.0/60.0);
=======
        let result = run_no_deco_loop(
            &mut DiveParameters::default(),
            &mut tissues,
            amb_pressure,
            temperature,
            1.0 / 60.0,
        );
        match result {
            Ok(_) => (),
            Err(e) => {
                #[cfg(feature = "std")]
                println!("{:?}", e);
            }
>>>>>>> c423e3d6
        }

        let mut loop_ceiling: u32 = 0;
        let params = DiveParameters::new(0.9, 0.8);
        for l in 0..tissues.len() {
            let result = ceiling(params, tissues[l], l);
            loop_ceiling = u32::max(loop_ceiling, result);
        }
        model.record(Depth::from_meters(i), Time::from_seconds(1), &nitrox_32);
        println!("Max ceiling for tissues: {:?}", loop_ceiling);
        let reference_ceiling = ((model.ceiling().as_meters() + 2.999) / 3.0) as u32 * 3;
        println!("Reference ceiling: {}m", reference_ceiling);
    }
}

#[cfg(feature = "std")]
#[test]
fn test_ceiling_generalized_dive_deco_using_minutes_time_increment() {
    use dive_deco::{BuehlmannModel, DecoModel, Depth, Gas, Time};
    use rand::Rng;
    use std::vec;
    use std::vec::Vec;

    use crate::{simulate::simulate, water_vapor_pressure, FHE, FN2};

    fn reset_tissues(tissues: &mut [Tissue; 16], amb_pressure: f32, temperature: f32) {
        for i in 0..tissues.len() {
            tissues[i].load_n2 = (amb_pressure - water_vapor_pressure(temperature)) * FN2;
            tissues[i].load_he = (amb_pressure - water_vapor_pressure(temperature)) * FHE;
        }
    }

    fn compare_ceilings(target_depth: f32, bottom_time: f32) {
        println!("===================================");
        println!(
            "Testing ceiling for dive at {:?}m for {:?}min",
            target_depth, bottom_time
        );
        // My model implementation
        let mut tissues = [Tissue::default(); 16];
        let temperature = 20.0;
        let start_amb_pressure: f32 = 1.0;

        let mut params = DiveParameters::new(1.0, 1.0);
        println!("Reset tissues!");
        reset_tissues(&mut tissues, start_amb_pressure, temperature);
        simulate(
            &mut params,
            &mut tissues,
            start_amb_pressure,
            target_depth,
            temperature,
            60.0,
            bottom_time * 60.0,
        );

        let first_ceiling = max_ceiling(params, &tissues);
        println!(
            "Model ceiling for dive at {:?} for {:?}: {:?}",
            target_depth, bottom_time, first_ceiling.0
        );

        // Reference model implementation
        let mut model = BuehlmannModel::default();
<<<<<<< HEAD
        let nitrox_32 = Gas::new(0.21, 0.);
        model.record(Depth::from_meters(target_depth), Time::from_minutes(bottom_time), &nitrox_32);
=======
        let air = Gas::new(0.21, 0.);
        model.record(
            Depth::from_meters(target_depth),
            Time::from_minutes(bottom_time),
            &air,
        );
        println!("Reference ceiling: {}m", model.ceiling());
>>>>>>> c423e3d6
        let reference_ceiling = ((model.ceiling().as_meters() + 2.999) / 3.0) as u32 * 3;
        println!("Reference ceiling: {}m", reference_ceiling);

        // if(first_ceiling.0 > reference_ceiling + 3 || first_ceiling.0 < reference_ceiling - 3) {
        //     assert!(false)
        // }
        assert_eq!(first_ceiling.0, reference_ceiling);
    }

    struct TestCeiling {
        target_depth: f32,
        bottom_time: f32,
    }

    let mut test_data: Vec<TestCeiling> = vec![];
<<<<<<< HEAD
    for _i in 30..40 {
        let target_depth = _i as f32;
        let bottom_time = 20.0;
        test_data.push(TestCeiling { target_depth, bottom_time });
=======
    for _i in 0..10 {
        let target_depth = rand::rng().random_range(15.0..50.0);
        let bottom_time = rand::rng().random_range(5.0..100.0);
        test_data.push(TestCeiling {
            target_depth,
            bottom_time,
        });
>>>>>>> c423e3d6
    }

    for test in test_data.iter() {
        compare_ceilings(test.target_depth, test.bottom_time);
    }
}<|MERGE_RESOLUTION|>--- conflicted
+++ resolved
@@ -1,14 +1,4 @@
-<<<<<<< HEAD
-#[cfg(feature="std")]
-use std::println;
-use std::vec::Vec;
-use csv::Reader;
-use dive_deco::{BuehlmannModel, Depth, Gas, Time};
-use crate::DiveParameters;
-use crate::tissue::{calculate_tissue, Tissue};
-=======
-use crate::tissue::Tissue;
->>>>>>> c423e3d6
+use crate::tissue::{Tissue};
 use crate::zh16c::ZhL16cGf;
 use crate::DiveParameters;
 #[cfg(feature = "std")]
@@ -431,18 +421,12 @@
 
         // Reference model implementation
         let mut model = BuehlmannModel::default();
-<<<<<<< HEAD
-        let nitrox_32 = Gas::new(0.21, 0.);
-        model.record(Depth::from_meters(target_depth), Time::from_minutes(bottom_time), &nitrox_32);
-=======
         let air = Gas::new(0.21, 0.);
         model.record(
             Depth::from_meters(target_depth),
             Time::from_minutes(bottom_time),
             &air,
         );
-        println!("Reference ceiling: {}m", model.ceiling());
->>>>>>> c423e3d6
         let reference_ceiling = ((model.ceiling().as_meters() + 2.999) / 3.0) as u32 * 3;
         println!("Reference ceiling: {}m", reference_ceiling);
 
@@ -455,21 +439,14 @@
     }
 
     let mut test_data: Vec<TestCeiling> = vec![];
-<<<<<<< HEAD
 
     for i in 30..40 {
         let target_depth = i as f32;
         let bottom_time = 20.0;
-        test_data.push(TestCeiling { target_depth, bottom_time });
-=======
-    for _i in 0..10 {
-        let target_depth = rand::rng().random_range(15.0..50.0);
-        let bottom_time = rand::rng().random_range(5.0..100.0);
         test_data.push(TestCeiling {
             target_depth,
-            bottom_time,
+            bottom_time
         });
->>>>>>> c423e3d6
     }
 
     // for _i in 0..10 {
@@ -488,6 +465,7 @@
 fn test_ceiling_multiple_tissues_from_csv() {
     use csv::Reader;
     use std::vec::Vec;
+    use crate::tissue::{calculate_tissue, Tissue};
 
     use crate::{run_no_deco_loop, water_vapor_pressure, FHE, FN2};
     use dive_deco::{
@@ -512,7 +490,7 @@
 
     // Reference model implementation
     let mut model = BuehlmannModel::default();
-    let nitrox_32 = Gas::new(0.21, 0.);
+    let air = Gas::new(0.21, 0.);
 
     loop {
         if i == depth.len() as u32 {
@@ -522,33 +500,31 @@
         println!("Testing ceiling for depth: {}m", depth[i as usize]);
         amb_pressure = depth[i as usize] / 10.0 + 1.0;
         i += 1;
-<<<<<<< HEAD
         for j in 0..tissues.len() {
-            tissues[j] = calculate_tissue(tissues[j], j, amb_pressure, temperature, 1.0/60.0);
-=======
-        let result = run_no_deco_loop(
-            &mut DiveParameters::default(),
-            &mut tissues,
-            amb_pressure,
-            temperature,
-            1.0 / 60.0,
-        );
-        match result {
-            Ok(_) => (),
-            Err(e) => {
-                #[cfg(feature = "std")]
-                println!("{:?}", e);
-            }
->>>>>>> c423e3d6
+            tissues[j] = calculate_tissue(
+                tissues[j],
+                j,
+                amb_pressure,
+                temperature,
+                1.0/60.0
+            );
         }
 
         let mut loop_ceiling: u32 = 0;
         let params = DiveParameters::new(0.9, 0.8);
         for l in 0..tissues.len() {
-            let result = ceiling(params, tissues[l], l);
+            let result = ceiling(
+                params,
+                tissues[l],
+                l
+            );
             loop_ceiling = u32::max(loop_ceiling, result);
         }
-        model.record(Depth::from_meters(i), Time::from_seconds(1), &nitrox_32);
+        model.record(
+            Depth::from_meters(i),
+            Time::from_seconds(1),
+            &air
+        );
         println!("Max ceiling for tissues: {:?}", loop_ceiling);
         let reference_ceiling = ((model.ceiling().as_meters() + 2.999) / 3.0) as u32 * 3;
         println!("Reference ceiling: {}m", reference_ceiling);
@@ -604,18 +580,12 @@
 
         // Reference model implementation
         let mut model = BuehlmannModel::default();
-<<<<<<< HEAD
-        let nitrox_32 = Gas::new(0.21, 0.);
-        model.record(Depth::from_meters(target_depth), Time::from_minutes(bottom_time), &nitrox_32);
-=======
         let air = Gas::new(0.21, 0.);
         model.record(
             Depth::from_meters(target_depth),
             Time::from_minutes(bottom_time),
-            &air,
-        );
-        println!("Reference ceiling: {}m", model.ceiling());
->>>>>>> c423e3d6
+            &air
+        );
         let reference_ceiling = ((model.ceiling().as_meters() + 2.999) / 3.0) as u32 * 3;
         println!("Reference ceiling: {}m", reference_ceiling);
 
@@ -631,20 +601,13 @@
     }
 
     let mut test_data: Vec<TestCeiling> = vec![];
-<<<<<<< HEAD
     for _i in 30..40 {
         let target_depth = _i as f32;
         let bottom_time = 20.0;
-        test_data.push(TestCeiling { target_depth, bottom_time });
-=======
-    for _i in 0..10 {
-        let target_depth = rand::rng().random_range(15.0..50.0);
-        let bottom_time = rand::rng().random_range(5.0..100.0);
         test_data.push(TestCeiling {
             target_depth,
-            bottom_time,
+            bottom_time
         });
->>>>>>> c423e3d6
     }
 
     for test in test_data.iter() {
